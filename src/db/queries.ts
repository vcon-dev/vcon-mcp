/**
 * Database Queries for vCon Operations
 *
 * ⚠️ CRITICAL: Uses corrected field names per IETF spec
 * - analysis.schema (NOT schema_version)
 * - analysis.vendor (REQUIRED)
 * - analysis.body (TEXT type)
 * - parties.uuid (added field)
 * - dialog.session_id, application, message_id (added fields)
 */

import { SupabaseClient } from '@supabase/supabase-js';
import Redis from 'ioredis';
import { extractTenantFromVCon, getTenantConfig } from '../config/tenant-config.js';
import { ATTR_CACHE_HIT, ATTR_DB_OPERATION, ATTR_SEARCH_RESULTS_COUNT, ATTR_SEARCH_THRESHOLD, ATTR_SEARCH_TYPE, ATTR_VCON_UUID } from '../observability/attributes.js';
import { logWithContext, recordCounter, withSpan } from '../observability/instrumentation.js';
import { createLogger } from '../observability/logger.js';
import { Analysis, Attachment, Dialog, VCon } from '../types/vcon.js';

const logger = createLogger('queries');

export class VConQueries {
  private redis: Redis | null = null;
  private cacheEnabled: boolean = false;
  private cacheTTL: number = 3600; // Default 1 hour

  constructor(
    private supabase: SupabaseClient,
    redis?: Redis | null
  ) {
    if (redis) {
      this.redis = redis;
      this.cacheEnabled = true;
      // Get TTL from environment or use default
      this.cacheTTL = parseInt(process.env.VCON_REDIS_EXPIRY || '3600', 10);
      logWithContext('info', 'Cache layer enabled', {
        cache_ttl: this.cacheTTL,
      });
    } else {
      logWithContext('info', 'Cache layer disabled', {
        reason: 'Redis not configured',
      });
    }
  }

  /**
   * Create a new vCon with all related entities
   * ✅ Uses corrected field names throughout
   * ✅ Extracts and stores tenant_id for RLS multi-tenant support
   */
  async createVCon(vcon: VCon): Promise<{ uuid: string; id: string }> {
    return withSpan('db.createVCon', async (span) => {
      span.setAttributes({
        [ATTR_VCON_UUID]: vcon.uuid,
        [ATTR_DB_OPERATION]: 'insert',
      });

      recordCounter('db.query.count', 1, {
        operation: 'createVCon',
      }, 'Database query count');

      // Extract tenant_id from vCon attachments if RLS is enabled
      const tenantConfig = getTenantConfig();
      let tenantId: string | null = null;
      if (tenantConfig.enabled) {
        tenantId = extractTenantFromVCon(vcon, tenantConfig);
        if (tenantId) {
          span.setAttributes({ 'tenant_id': tenantId });
        }
      }

      // Insert main vcon
      const { data: vconData, error: vconError } = await this.supabase
        .from('vcons')
        .insert({
          uuid: vcon.uuid,
          vcon_version: vcon.vcon,
          subject: vcon.subject,
          created_at: vcon.created_at,
          updated_at: vcon.updated_at,
          extensions: vcon.extensions,          // ✅ Added per spec
          must_support: vcon.must_support,      // ✅ Added per spec
          redacted: vcon.redacted || {},
          appended: vcon.appended || {},        // ✅ Added per spec
          tenant_id: tenantId,                  // ✅ Added for RLS multi-tenant support
        })
        .select('id, uuid')
        .single();

      if (vconError) {
        recordCounter('db.query.errors', 1, {
          operation: 'createVCon',
          error_type: vconError.code || 'unknown',
        }, 'Database query errors');
        throw vconError;
      }

    // Insert parties
    if (vcon.parties.length > 0) {
      const partiesData = vcon.parties.map((party, index) => ({
        vcon_id: vconData.id,
        party_index: index,
        tel: party.tel,
        sip: party.sip,
        stir: party.stir,
        mailto: party.mailto,
        name: party.name,
        did: party.did,                       // ✅ Added per spec
        uuid: party.uuid,                     // ✅ Added per spec Section 4.2.12
        validation: party.validation,
        jcard: party.jcard,
        gmlpos: party.gmlpos,
        civicaddress: party.civicaddress,
        timezone: party.timezone,
      }));

      const { error: partiesError } = await this.supabase
        .from('parties')
        .insert(partiesData);

      if (partiesError) throw partiesError;
    }

    // Insert dialog if present
    if (vcon.dialog && vcon.dialog.length > 0) {
      for (let i = 0; i < vcon.dialog.length; i++) {
        await this.addDialog(vconData.uuid, vcon.dialog[i]);
      }
    }

    // Insert analysis if present
    if (vcon.analysis && vcon.analysis.length > 0) {
      for (let i = 0; i < vcon.analysis.length; i++) {
        await this.addAnalysis(vconData.uuid, vcon.analysis[i]);
      }
    }

      // Insert attachments if present
      if (vcon.attachments && vcon.attachments.length > 0) {
        for (let i = 0; i < vcon.attachments.length; i++) {
          await this.addAttachment(vconData.uuid, vcon.attachments[i]);
        }
      }

      // Invalidate cache after creation
      if (this.cacheEnabled && this.redis) {
        await this.redis.del(`vcon:${vconData.uuid}`);
      }

      return { uuid: vconData.uuid, id: vconData.id };
    });
  }

  /**
   * Keyword search via RPC `search_vcons_keyword` with optional tag filters and date range.
   */
  async keywordSearch(params: {
    query: string;
    startDate?: string;
    endDate?: string;
    tags?: Record<string, string>;
    limit?: number;
  }): Promise<Array<{
    vcon_id: string;
    doc_type: string;
    ref_index: number | null;
    rank: number;
    snippet: string | null;
  }>> {
    return withSpan('db.keywordSearch', async (span) => {
      span.setAttributes({
        [ATTR_SEARCH_TYPE]: 'keyword',
        [ATTR_DB_OPERATION]: 'search',
      });

      recordCounter('db.query.count', 1, {
        operation: 'keywordSearch',
      }, 'Database query count');

      const { data, error } = await this.supabase.rpc('search_vcons_keyword', {
        query_text: params.query,
        start_date: params.startDate ?? null,
        end_date: params.endDate ?? null,
        tag_filter: params.tags ?? {},
        max_results: params.limit ?? 50,
      });

      if (error) {
        recordCounter('db.query.errors', 1, {
          operation: 'keywordSearch',
          error_type: error.code || 'unknown',
        }, 'Database query errors');
        throw error;
      }

      const results = data as any;
      span.setAttributes({
        [ATTR_SEARCH_RESULTS_COUNT]: results?.length || 0,
      });

      return results;
    });
  }

  /**
   * Get count of distinct vCons matching keyword search criteria
   *
   * NOTE: This method has a limitation - it fetches results and counts distinct vcon_ids,
   * which means it's still subject to Supabase's 1000 row limit. For accurate counts
   * exceeding 1000, a database RPC function that returns count directly would be needed.
   *
   * @param params - Search parameters
   * @returns Count of distinct vCons matching the search
   */
  async keywordSearchCount(params: {
    query: string;
    startDate?: string;
    endDate?: string;
    tags?: Record<string, string>;
  }): Promise<number> {
    // Use a large limit to get as many results as possible (still capped at 1000 by Supabase)
    // Then count distinct vcon_ids
    const results = await this.keywordSearch({
      ...params,
      limit: 1000, // Maximum allowed by Supabase
    });

    // Count distinct vcon_ids (since one vcon can match multiple times)
    const distinctVconIds = new Set(results.map(r => r.vcon_id));
    return distinctVconIds.size;
  }

  /**
   * Semantic search via RPC `search_vcons_semantic`.
   * Pass a precomputed embedding vector to avoid coupling to an embedding provider here.
   */
  async semanticSearch(params: {
    embedding: number[]; // vector(384)
    tags?: Record<string, string>;
    threshold?: number;
    limit?: number;
  }): Promise<Array<{
    vcon_id: string;
    content_type: string;
    content_reference: string | null;
    content_text: string;
    similarity: number;
  }>> {
    return withSpan('db.semanticSearch', async (span) => {
      span.setAttributes({
        [ATTR_SEARCH_TYPE]: 'semantic',
        [ATTR_DB_OPERATION]: 'search',
        [ATTR_SEARCH_THRESHOLD]: params.threshold || 0.7,
      });

      recordCounter('db.query.count', 1, {
        operation: 'semanticSearch',
      }, 'Database query count');

      const { data, error } = await this.supabase.rpc('search_vcons_semantic', {
        query_embedding: params.embedding,
        tag_filter: params.tags ?? {},
        match_threshold: params.threshold ?? 0.7,
        match_count: params.limit ?? 50,
      });

      if (error) {
        recordCounter('db.query.errors', 1, {
          operation: 'semanticSearch',
          error_type: error.code || 'unknown',
        }, 'Database query errors');
        throw error;
      }

      const results = data as any;
      span.setAttributes({
        [ATTR_SEARCH_RESULTS_COUNT]: results?.length || 0,
      });

      return results;
    });
  }

  /**
   * Hybrid search via RPC `search_vcons_hybrid`.
   * Provide either or both keyword_query and embedding.
   */
  async hybridSearch(params: {
    keywordQuery?: string;
    embedding?: number[];
    tags?: Record<string, string>;
    semanticWeight?: number; // 0..1
    limit?: number;
  }): Promise<Array<{
    vcon_id: string;
    combined_score: number;
    semantic_score: number;
    keyword_score: number;
  }>> {
    return withSpan('db.hybridSearch', async (span) => {
      span.setAttributes({
        [ATTR_SEARCH_TYPE]: 'hybrid',
        [ATTR_DB_OPERATION]: 'search',
        'search.semantic_weight': params.semanticWeight || 0.6,
      });

      recordCounter('db.query.count', 1, {
        operation: 'hybridSearch',
      }, 'Database query count');

      const { data, error } = await this.supabase.rpc('search_vcons_hybrid', {
        keyword_query: params.keywordQuery ?? null,
        query_embedding: params.embedding ?? null,
        tag_filter: params.tags ?? {},
        semantic_weight: params.semanticWeight ?? 0.6,
        limit_results: params.limit ?? 50,
      });

      if (error) {
        recordCounter('db.query.errors', 1, {
          operation: 'hybridSearch',
          error_type: error.code || 'unknown',
        }, 'Database query errors');
        throw error;
      }

      const results = data as any;
      span.setAttributes({
        [ATTR_SEARCH_RESULTS_COUNT]: results?.length || 0,
      });

      return results;
    });
  }

  /**
   * Add analysis to a vCon
   * ✅ CRITICAL: Uses 'schema' field, NOT 'schema_version'
   * ✅ CRITICAL: 'vendor' is required (NOT NULL)
   * ✅ CRITICAL: 'body' is TEXT type
   */
  async addAnalysis(vconUuid: string, analysis: Analysis): Promise<void> {
    // Get vcon_id and created_at
    const { data: vcon, error: vconError } = await this.supabase
      .from('vcons')
      .select('id, created_at')
      .eq('uuid', vconUuid)
      .single();

    if (vconError) throw vconError;

    // Get next analysis index
    const { data: existingAnalysis } = await this.supabase
      .from('analysis')
      .select('analysis_index')
      .eq('vcon_id', vcon.id)
      .order('analysis_index', { ascending: false })
      .limit(1);

    const nextIndex = existingAnalysis && existingAnalysis.length > 0
      ? existingAnalysis[0].analysis_index + 1
      : 0;

    // ✅ CRITICAL CORRECTIONS:
    // - Uses 'schema' field (NOT 'schema_version')
    // - 'vendor' is required and provided
    // - 'body' is TEXT type (can store any string format)
    const { error: analysisError } = await this.supabase
      .from('analysis')
      .insert({
        vcon_id: vcon.id,
        analysis_index: nextIndex,
        type: analysis.type,
        dialog_indices: Array.isArray(analysis.dialog)
          ? analysis.dialog
          : (analysis.dialog !== undefined ? [analysis.dialog] : null),
        mediatype: analysis.mediatype,
        filename: analysis.filename,
        vendor: analysis.vendor,              // ✅ REQUIRED field
        product: analysis.product,
        schema: analysis.schema,              // ✅ CORRECT: 'schema' NOT 'schema_version'
        body: analysis.body,                  // ✅ CORRECT: TEXT type, supports all formats
        encoding: analysis.encoding,
        url: analysis.url,
        content_hash: analysis.content_hash,
        created_at: vcon.created_at,
      });

    if (analysisError) throw analysisError;
  }

  /**
   * Add dialog to a vCon
   * ✅ Includes new fields: session_id, application, message_id
   */
  async addDialog(vconUuid: string, dialog: Dialog): Promise<void> {
    const { data: vcon, error: vconError } = await this.supabase
      .from('vcons')
      .select('id')
      .eq('uuid', vconUuid)
      .single();

    if (vconError) throw vconError;

    // Get next dialog index
    const { data: existingDialog } = await this.supabase
      .from('dialog')
      .select('dialog_index')
      .eq('vcon_id', vcon.id)
      .order('dialog_index', { ascending: false })
      .limit(1);

    const nextIndex = existingDialog && existingDialog.length > 0
      ? existingDialog[0].dialog_index + 1
      : 0;

    // Normalize parties array
    let parties = null;
    if (dialog.parties !== undefined) {
      if (Array.isArray(dialog.parties)) {
        parties = dialog.parties;
      } else {
        parties = [dialog.parties];
      }
    }

    const { data: dialogData, error: dialogError } = await this.supabase
      .from('dialog')
      .insert({
        vcon_id: vcon.id,
        dialog_index: nextIndex,
        type: dialog.type,
        start_time: dialog.start,
        duration_seconds: dialog.duration,
        parties: parties,
        originator: dialog.originator,
        mediatype: dialog.mediatype,
        filename: dialog.filename,
        body: dialog.body,
        encoding: dialog.encoding,
        url: dialog.url,
        content_hash: dialog.content_hash,
        disposition: dialog.disposition,
        session_id: dialog.session_id,        // ✅ Added per spec Section 4.3.10
        application: dialog.application,      // ✅ Added per spec Section 4.3.13
        message_id: dialog.message_id,        // ✅ Added per spec Section 4.3.14
      })
      .select('id')
      .single();

    if (dialogError) throw dialogError;

    // Handle party_history if present
    if (dialog.party_history && dialog.party_history.length > 0 && dialogData) {
      const historyData = dialog.party_history.map(h => ({
        dialog_id: dialogData.id,
        party_index: h.party,
        time: h.time,
        event: h.event,
      }));

      await this.supabase
        .from('party_history')
        .insert(historyData);
    }
  }

  /**
   * Add attachment to a vCon
   * ✅ Includes dialog field per spec Section 4.4.4
   */
  async addAttachment(vconUuid: string, attachment: Attachment): Promise<void> {
    const { data: vcon, error: vconError } = await this.supabase
      .from('vcons')
      .select('id, created_at')
      .eq('uuid', vconUuid)
      .single();

    if (vconError) throw vconError;

    // Get next attachment index
    const { data: existingAttachments } = await this.supabase
      .from('attachments')
      .select('attachment_index')
      .eq('vcon_id', vcon.id)
      .order('attachment_index', { ascending: false })
      .limit(1);

    const nextIndex = existingAttachments && existingAttachments.length > 0
      ? existingAttachments[0].attachment_index + 1
      : 0;

    const { error: attachmentError } = await this.supabase
      .from('attachments')
      .insert({
        vcon_id: vcon.id,
        attachment_index: nextIndex,
        type: attachment.type,
        start_time: attachment.start,
        party: attachment.party,
        dialog: attachment.dialog,            // ✅ Added per spec Section 4.4.4
        mimetype: attachment.mediatype,
        filename: attachment.filename,
        body: attachment.body,
        encoding: attachment.encoding,
        url: attachment.url,
        content_hash: attachment.content_hash,
        created_at: vcon.created_at,
      });

    if (attachmentError) throw attachmentError;
  }

  /**
   * Cache helper: Get vCon from Redis cache
   * @private
   */
  private async getCachedVCon(uuid: string): Promise<VCon | null> {
    if (!this.cacheEnabled || !this.redis) return null;

    try {
      const cached = await this.redis.get(`vcon:${uuid}`);
      if (cached) {
        logger.debug({ vcon_uuid: uuid, cache_hit: true }, 'Cache hit');
        return JSON.parse(cached) as VCon;
      }
      logger.debug({ vcon_uuid: uuid, cache_hit: false }, 'Cache miss');
      return null;
    } catch (error) {
      logger.warn({
        vcon_uuid: uuid,
        err: error,
        error_message: error instanceof Error ? error.message : String(error)
      }, 'Cache read error');
      return null; // Fall through to database
    }
  }

  /**
   * Cache helper: Store vCon in Redis cache
   * @private
   */
  private async setCachedVCon(uuid: string, vcon: VCon): Promise<void> {
    if (!this.cacheEnabled || !this.redis) return;

    try {
      await this.redis.setex(
        `vcon:${uuid}`,
        this.cacheTTL,
        JSON.stringify(vcon)
      );
      logger.debug({
        vcon_uuid: uuid,
        ttl_seconds: this.cacheTTL
      }, 'Cached vCon');
    } catch (error) {
      logger.warn({
        vcon_uuid: uuid,
        err: error,
        error_message: error instanceof Error ? error.message : String(error)
      }, 'Cache write error');
      // Non-fatal: continue without caching
    }
  }

  /**
   * Cache helper: Invalidate cached vCon
   * @private
   */
  private async invalidateCachedVCon(uuid: string): Promise<void> {
    if (!this.cacheEnabled || !this.redis) return;

    try {
      await this.redis.del(`vcon:${uuid}`);
      logger.debug({ vcon_uuid: uuid }, 'Invalidated cache');
    } catch (error) {
      logger.warn({
        vcon_uuid: uuid,
        err: error,
        error_message: error instanceof Error ? error.message : String(error)
      }, 'Cache invalidation error');
    }
  }

  /**
   * Get a complete vCon by UUID (cache-first strategy)
   * ✅ Returns all fields with correct names
   * ✅ Checks Redis cache first, falls back to Supabase
   */
  async getVCon(uuid: string): Promise<VCon> {
    return withSpan('db.getVCon', async (span) => {
      span.setAttributes({
        [ATTR_VCON_UUID]: uuid,
        [ATTR_DB_OPERATION]: 'select',
      });

      // Try cache first
      const cached = await this.getCachedVCon(uuid);
      if (cached) {
        recordCounter('cache.hit', 1, { operation: 'getVCon' }, 'Cache hits');
        span.setAttributes({ [ATTR_CACHE_HIT]: true });
        return cached;
      }

      // Cache miss
      recordCounter('cache.miss', 1, { operation: 'getVCon' }, 'Cache misses');
      span.setAttributes({ [ATTR_CACHE_HIT]: false });

      recordCounter('db.query.count', 1, {
        operation: 'getVCon',
      }, 'Database query count');

      // Cache miss - fetch from Supabase
    // Get main vcon
    const { data: vconData, error: vconError } = await this.supabase
      .from('vcons')
      .select('*')
      .eq('uuid', uuid)
      .single();

    if (vconError) throw vconError;

    // Get parties
    const { data: parties } = await this.supabase
      .from('parties')
      .select('*')
      .eq('vcon_id', vconData.id)
      .order('party_index');

    // Get dialog
    const { data: dialogs } = await this.supabase
      .from('dialog')
      .select('*')
      .eq('vcon_id', vconData.id)
      .order('dialog_index');

    // Get analysis - ✅ Queries 'schema' field (NOT 'schema_version')
    const { data: analysis } = await this.supabase
      .from('analysis')
      .select('*')
      .eq('vcon_id', vconData.id)
      .order('analysis_index');

    // Get attachments
    const { data: attachments } = await this.supabase
      .from('attachments')
      .select('*')
      .eq('vcon_id', vconData.id)
      .order('attachment_index');

    // Reconstruct vCon with all correct field names
    const vcon: VCon = {
      vcon: vconData.vcon_version as '0.3.0',
      uuid: vconData.uuid,
      extensions: vconData.extensions,
      must_support: vconData.must_support,
      created_at: vconData.created_at,
      updated_at: vconData.updated_at,
      subject: vconData.subject,
      parties: parties?.map(p => ({
        tel: p.tel,
        sip: p.sip,
        stir: p.stir,
        mailto: p.mailto,
        name: p.name,
        did: p.did,
        uuid: p.uuid,                         // ✅ Correct field
        validation: p.validation,
        jcard: p.jcard,
        gmlpos: p.gmlpos,
        civicaddress: p.civicaddress,
        timezone: p.timezone,
      })) || [],
      dialog: dialogs?.map(d => ({
        type: d.type,
        start: d.start_time,
        duration: d.duration_seconds,
        parties: d.parties,
        originator: d.originator,
        mediatype: d.mediatype,
        filename: d.filename,
        body: d.body,
        encoding: d.encoding,
        url: d.url,
        content_hash: d.content_hash,
        disposition: d.disposition,
        session_id: d.session_id,             // ✅ Correct field
        application: d.application,           // ✅ Correct field
        message_id: d.message_id,             // ✅ Correct field
      })),
      analysis: analysis?.map(a => ({
        type: a.type,
        dialog: a.dialog_indices?.length === 1 ? a.dialog_indices[0] : a.dialog_indices,
        mediatype: a.mediatype,
        filename: a.filename,
        vendor: a.vendor,                     // ✅ Required field
        product: a.product,
        schema: a.schema,                     // ✅ CORRECT: 'schema' NOT 'schema_version'
        body: a.body,                         // ✅ TEXT type
        encoding: a.encoding,
        url: a.url,
        content_hash: a.content_hash,
      })),
      attachments: attachments?.map(att => ({
        type: att.type,
        start: att.start_time,
        party: att.party,
        dialog: att.dialog,                   // ✅ Correct field
        mediatype: att.mimetype,
        filename: att.filename,
        body: att.body,
        encoding: att.encoding,
        url: att.url,
        content_hash: att.content_hash,
      })),
    };

      // Cache the result for future reads
      await this.setCachedVCon(uuid, vcon);

      return vcon;
    });
  }

  /**
   * Search vCons by various criteria
   */
  async searchVCons(filters: {
    subject?: string;
    partyName?: string;
    partyEmail?: string;
    partyTel?: string;
    startDate?: string;
    endDate?: string;
    tags?: Record<string, string>;
    limit?: number;
  }): Promise<VCon[]> {
    const limit = filters.limit || 10;

    // Start with party filters if present - these constrain which vCons to consider
    // Party filters must be applied FIRST to avoid missing results due to limit
    let candidateVconIds: Set<number> | null = null;

    if (filters.partyName || filters.partyEmail || filters.partyTel) {
      let partyQuery = this.supabase
        .from('parties')
        .select('vcon_id');

      if (filters.partyName) {
        partyQuery = partyQuery.ilike('name', `%${filters.partyName}%`);
      }
      if (filters.partyEmail) {
        partyQuery = partyQuery.ilike('mailto', `%${filters.partyEmail}%`);
      }
      if (filters.partyTel) {
        partyQuery = partyQuery.ilike('tel', `%${filters.partyTel}%`);
      }

      const { data: partyData, error: partyError } = await partyQuery;
      if (partyError) throw partyError;

      if (!partyData || partyData.length === 0) {
        // No parties match - return empty result
        return [];
      }

      candidateVconIds = new Set(partyData.map(p => p.vcon_id));
    }

    // Build the main vcons query
    let query = this.supabase
      .from('vcons')
      .select('uuid, id');

    // If we have party-filtered candidates, constrain to those vcon IDs
    if (candidateVconIds !== null) {
      query = query.in('id', Array.from(candidateVconIds));
    }

    if (filters.subject) {
      query = query.ilike('subject', `%${filters.subject}%`);
    }

    if (filters.startDate) {
      query = query.gte('created_at', filters.startDate);
    }

    if (filters.endDate) {
      query = query.lte('created_at', filters.endDate);
    }

    query = query.order('created_at', { ascending: false });

    // Apply limit after all filters (tag filter may reduce further)
    // If we have tag filters, fetch more initially to allow for filtering
    const initialLimit = (filters.tags && Object.keys(filters.tags).length > 0)
      ? Math.max(limit * 10, 1000)  // Fetch more to account for tag filtering
      : limit;
    query = query.limit(initialLimit);

    let data, error;
    try {
      const result = await query;
      data = result.data;
      error = result.error;
    } catch (fetchError: any) {
      // Handle network/connection errors
      if (fetchError instanceof TypeError && fetchError.message.includes('fetch failed')) {
        throw new Error(
          `Database connection failed: Unable to reach Supabase. ` +
          `Check your network connection and SUPABASE_URL configuration. ` +
          `Original error: ${fetchError.message}`
        );
      }
      throw fetchError;
    }

    if (error) throw error;
    if (!data || data.length === 0) {
      return [];
    }

    let vconUuids = data.map(v => v.uuid);

<<<<<<< HEAD
=======
    if (filters.partyName || filters.partyEmail || filters.partyTel) {
      let partyQuery = this.supabase
        .from('parties')
        .select('vcon_id');

      if (filters.partyName) {
        partyQuery = partyQuery.ilike('name', `%${filters.partyName}%`);
      }
      if (filters.partyEmail) {
        partyQuery = partyQuery.ilike('mailto', `%${filters.partyEmail}%`);
      }
      if (filters.partyTel) {
        partyQuery = partyQuery.ilike('tel', `%${filters.partyTel}%`);
      }

      const { data: partyData, error: partyError } = await partyQuery;
      if (partyError) throw partyError;

      const partyVconIds = new Set(partyData.map(p => p.vcon_id));

      // Get UUIDs for matching vcon_ids
      const { data: matchingVcons } = await this.supabase
        .from('vcons')
        .select('uuid, id')
        .in('id', Array.from(partyVconIds));

      vconUuids = vconUuids.filter(uuid =>
        matchingVcons?.some(v => v.uuid === uuid)
      );
    }

>>>>>>> e1169411
    // If tag filters, get matching UUIDs and intersect with current results
    if (filters.tags && Object.keys(filters.tags).length > 0) {
      const tagMatchingUuids = await this.searchByTags(filters.tags, 10000);
      const tagMatchingSet = new Set(tagMatchingUuids);
      vconUuids = vconUuids.filter(uuid => tagMatchingSet.has(uuid));
    }

    // Apply final limit after all filtering
    vconUuids = vconUuids.slice(0, limit);

    // Fetch full vCons
    return Promise.all(
      vconUuids.map(uuid => this.getVCon(uuid))
    );
  }

  /**
   * Get count of vCons matching search criteria (without fetching all data)
   * This bypasses Supabase's 1000 row default limit by using count query
   */
  async searchVConsCount(filters: {
    subject?: string;
    partyName?: string;
    partyEmail?: string;
    partyTel?: string;
    startDate?: string;
    endDate?: string;
    tags?: Record<string, string>;
  }): Promise<number> {
    // Build the same query as searchVCons but just get count
    let query = this.supabase
      .from('vcons')
      .select('*', { count: 'exact', head: true });

    if (filters.subject) {
      query = query.ilike('subject', `%${filters.subject}%`);
    }

    if (filters.startDate) {
      query = query.gte('created_at', filters.startDate);
    }

    if (filters.endDate) {
      query = query.lte('created_at', filters.endDate);
    }

    // If party filters, we need to count vCons that match party criteria
    // This is more complex - we'll need to do a subquery or join
    if (filters.partyName || filters.partyEmail || filters.partyTel) {
      // For party filters, we need to count distinct vcons that match party criteria
      // Use a separate query to get matching vcon_ids, then count
      let partyQuery = this.supabase
        .from('parties')
        .select('vcon_id');

      if (filters.partyName) {
        partyQuery = partyQuery.ilike('name', `%${filters.partyName}%`);
      }
      if (filters.partyEmail) {
        partyQuery = partyQuery.ilike('mailto', `%${filters.partyEmail}%`);
      }
      if (filters.partyTel) {
        partyQuery = partyQuery.ilike('tel', `%${filters.partyTel}%`);
      }

      const { data: partyData, error: partyError } = await partyQuery;
      if (partyError) throw partyError;

      if (!partyData || partyData.length === 0) {
        return 0;
      }

      const partyVconIds = new Set(partyData.map(p => p.vcon_id));

      // Apply date/subject filters and count only matching vcons
      let vconQuery = this.supabase
        .from('vcons')
        .select('id', { count: 'exact', head: true })
        .in('id', Array.from(partyVconIds));

      if (filters.subject) {
        vconQuery = vconQuery.ilike('subject', `%${filters.subject}%`);
      }
      if (filters.startDate) {
        vconQuery = vconQuery.gte('created_at', filters.startDate);
      }
      if (filters.endDate) {
        vconQuery = vconQuery.lte('created_at', filters.endDate);
      }

      const { count, error: countError } = await vconQuery;
      if (countError) throw countError;

      // If tag filters, intersect with tag matching UUIDs
      if (filters.tags && Object.keys(filters.tags).length > 0) {
        const tagMatchingUuids = await this.searchByTags(filters.tags, 10000);
        const tagMatchingSet = new Set(tagMatchingUuids);

        // Get UUIDs for the party-filtered vcons and count intersection
        const { data: vconData } = await this.supabase
          .from('vcons')
          .select('uuid')
          .in('id', Array.from(partyVconIds));

        const matchingUuids = vconData?.filter(v => tagMatchingSet.has(v.uuid)).map(v => v.uuid) || [];
        return matchingUuids.length;
      }

      return count || 0;
    }

    // If tag filters but no party filters, get tag matching UUIDs and count intersection
    if (filters.tags && Object.keys(filters.tags).length > 0) {
      const tagMatchingUuids = await this.searchByTags(filters.tags, 10000);
      const tagMatchingSet = new Set(tagMatchingUuids);

      // Get all UUIDs from the base query (with subject/date filters)
      const { data: vconData } = await query.select('uuid');
      if (!vconData) return 0;

      const matchingUuids = vconData.filter(v => tagMatchingSet.has(v.uuid));
      return matchingUuids.length;
    }

    // For non-party, non-tag filters, use the simple count query
    const { count, error } = await query;
    if (error) throw error;
    return count || 0;
  }

  /**
   * Delete a vCon and all related entities
   */
  async deleteVCon(uuid: string): Promise<void> {
    const { error } = await this.supabase
      .from('vcons')
      .delete()
      .eq('uuid', uuid);

    if (error) throw error;

    // Invalidate cache
    await this.invalidateCachedVCon(uuid);
  }

  /**
   * Update vCon metadata
   */
  async updateVCon(uuid: string, updates: Partial<VCon>): Promise<void> {
    const updateData: any = {
      updated_at: new Date().toISOString(),
    };

    if (updates.subject !== undefined) updateData.subject = updates.subject;
    if (updates.extensions !== undefined) updateData.extensions = updates.extensions;
    if (updates.must_support !== undefined) updateData.must_support = updates.must_support;

    const { error } = await this.supabase
      .from('vcons')
      .update(updateData)
      .eq('uuid', uuid);

    if (error) throw error;

    // Invalidate cache since data changed
    await this.invalidateCachedVCon(uuid);
  }

  // ============================================================================
  // Tag Management Methods
  // ============================================================================

  /**
   * Get all tags from a vCon as a key-value object
   */
  async getTags(vconUuid: string): Promise<Record<string, string>> {
    // Get vcon_id
    const { data: vcon, error: vconError } = await this.supabase
      .from('vcons')
      .select('id')
      .eq('uuid', vconUuid)
      .single();

    if (vconError) throw vconError;

    // Get tags attachment (tags may have encoding='json' or no encoding)
    const { data: attachments, error: attachmentError } = await this.supabase
      .from('attachments')
      .select('body')
      .eq('vcon_id', vcon.id)
      .eq('type', 'tags');

    if (attachmentError) throw attachmentError;

    if (!attachments || attachments.length === 0) {
      return {};
    }

    // Parse tags from body (array of "key:value" strings)
    const tagsArray = JSON.parse(attachments[0].body || '[]');
    const tagsObject: Record<string, string> = {};

    for (const tagString of tagsArray) {
      const colonIndex = tagString.indexOf(':');
      if (colonIndex > 0) {
        const key = tagString.substring(0, colonIndex);
        const value = tagString.substring(colonIndex + 1);
        tagsObject[key] = value;
      }
    }

    return tagsObject;
  }

  /**
   * Get a specific tag value
   */
  async getTag(vconUuid: string, key: string, defaultValue: any = null): Promise<any> {
    const tags = await this.getTags(vconUuid);
    return tags[key] !== undefined ? tags[key] : defaultValue;
  }

  /**
   * Add or update a single tag
   */
  async addTag(vconUuid: string, key: string, value: string | number | boolean, overwrite: boolean = true): Promise<void> {
    // Convert value to string
    const valueStr = String(value);

    // Get current tags
    const currentTags = await this.getTags(vconUuid);

    // Check if tag exists and overwrite is false
    if (currentTags[key] !== undefined && !overwrite) {
      throw new Error(`Tag '${key}' already exists. Set overwrite=true to update.`);
    }

    // Update tags
    currentTags[key] = valueStr;

    // Save tags
    await this.saveTags(vconUuid, currentTags);
  }

  /**
   * Remove a specific tag
   */
  async removeTag(vconUuid: string, key: string): Promise<void> {
    const currentTags = await this.getTags(vconUuid);

    if (currentTags[key] === undefined) {
      return; // Tag doesn't exist, nothing to do
    }

    delete currentTags[key];
    await this.saveTags(vconUuid, currentTags);
  }

  /**
   * Update multiple tags at once
   */
  async updateTags(vconUuid: string, tags: Record<string, string | number | boolean>, merge: boolean = true): Promise<void> {
    let finalTags: Record<string, string>;

    if (merge) {
      // Merge with existing tags
      const currentTags = await this.getTags(vconUuid);
      finalTags = { ...currentTags };

      // Add/update new tags
      for (const [key, value] of Object.entries(tags)) {
        finalTags[key] = String(value);
      }
    } else {
      // Replace all tags
      finalTags = {};
      for (const [key, value] of Object.entries(tags)) {
        finalTags[key] = String(value);
      }
    }

    await this.saveTags(vconUuid, finalTags);
  }

  /**
   * Remove all tags from a vCon
   */
  async removeAllTags(vconUuid: string): Promise<void> {
    await this.saveTags(vconUuid, {});
  }

  /**
   * Search vCons by tags
   */
  async searchByTags(tags: Record<string, string>, limit: number = 50): Promise<string[]> {
    // Use the database RPC to search by tags with timeout to prevent hanging
    const rpcPromise = this.supabase.rpc('search_vcons_by_tags', {
      tag_filter: tags,
      max_results: limit,
    });

    // Add a 10 second timeout to prevent indefinite hangs
    const timeoutPromise = new Promise<{ data: null; error: Error }>((resolve) => {
      setTimeout(() => {
        resolve({ data: null, error: new Error('RPC call timed out') });
      }, 10000);
    });

    const { data, error } = await Promise.race([rpcPromise, timeoutPromise]);

    // Helper function for manual search fallback
    const performManualSearch = async (): Promise<string[]> => {
      // Get all vCons with tags attachments (use pagination to bypass Supabase's 1000 row default limit)
      // Note: We look for type='tags' regardless of encoding to handle legacy data

      // Add overall timeout to prevent indefinite execution
      const searchTimeout = 45000; // 45 seconds max for manual search
      const startTime = Date.now();

      // First, get the total count
      const { count, error: countError } = await this.supabase
        .from('attachments')
        .select('*', { count: 'exact', head: true })
        .eq('type', 'tags');

      if (countError) throw countError;

      // Check timeout before proceeding
      if (Date.now() - startTime > searchTimeout) {
        return [];
      }

      // Fetch all attachments in batches (Supabase defaults to 1000 rows per query)
      // Stop early if we've found enough matches
      // Limit to max 200 batches (200,000 records) to prevent timeout on large databases
      const batchSize = 1000;
      const maxBatches = 200;
      const totalBatches = Math.min(Math.ceil((count || 0) / batchSize), maxBatches);
      const matchingVconIds = new Set<number>();

      for (let i = 0; i < totalBatches; i++) {
        // Check timeout before processing next batch
        if (Date.now() - startTime > searchTimeout) {
          break;
        }

        // Stop fetching if we have enough matches
        if (matchingVconIds.size >= limit) {
          break;
        }

        const from = i * batchSize;
        const to = Math.min(from + batchSize - 1, (count || 0) - 1);

        const { data: batch, error: attachmentError } = await this.supabase
          .from('attachments')
          .select('vcon_id, body')
          .eq('type', 'tags')
          .range(from, to);

        if (attachmentError) throw attachmentError;

        // Process batch immediately to allow early exit
        for (const attachment of batch || []) {
          try {
            const tagsArray = JSON.parse(attachment.body || '[]');
            const tagsObject: Record<string, string> = {};

            for (const tagString of tagsArray) {
              if (typeof tagString !== 'string') continue;
              const colonIndex = tagString.indexOf(':');
              if (colonIndex > 0) {
                const key = tagString.substring(0, colonIndex);
                const value = tagString.substring(colonIndex + 1);
                tagsObject[key] = value;
              }
            }

            // Check if all requested tags match
            let allMatch = true;
            for (const [key, value] of Object.entries(tags)) {
              if (tagsObject[key] !== value) {
                allMatch = false;
                break;
              }
            }

            if (allMatch) {
              matchingVconIds.add(attachment.vcon_id);
              // Stop processing if we have enough matches
              if (matchingVconIds.size >= limit) {
                break;
              }
            }
          } catch (parseError) {
            // Skip attachments with invalid JSON
            continue;
          }
        }
      }

      // Get UUIDs for matching vcon_ids
      if (matchingVconIds.size === 0) {
        return [];
      }

      const { data: vcons, error: vconsError } = await this.supabase
        .from('vcons')
        .select('uuid')
        .in('id', Array.from(matchingVconIds))
        .limit(limit);

      if (vconsError) throw vconsError;

      return (vcons || []).map(v => v.uuid);
    };

    // If RPC doesn't exist or fails, use fallback
    if (error) {
      return performManualSearch();
    }

    // RPC succeeded but returned empty results
    // Check if materialized view might be stale by verifying tag attachments exist
    if (!data || data.length === 0) {
      // Quick check: if there are any tag attachments, the view might be stale
      const { count } = await this.supabase
        .from('attachments')
        .select('*', { count: 'exact', head: true })
        .eq('type', 'tags')
        .limit(1);

      // If tag attachments exist but RPC returned empty, view is likely stale - use fallback
      if (count && count > 0) {
        return performManualSearch();
      }
    }

    // RPC succeeded and returned results (or no tag attachments exist)
    return (data || []) as string[];
  }

  /**
   * Get unique tags across all vCons
   */
  async getUniqueTags(options?: {
    includeCounts?: boolean;
    keyFilter?: string;
    minCount?: number;
  }): Promise<{
    keys: string[];
    tagsByKey: Record<string, string[]>;
    countsPerValue?: Record<string, Record<string, number>>;
    totalVCons: number;
  }> {
    const includeCounts = options?.includeCounts ?? false;
    const keyFilter = options?.keyFilter?.toLowerCase();
    const minCount = options?.minCount ?? 1;

    // Get all tags attachments (use pagination to bypass Supabase's 1000 row default limit)
    // Note: We look for type='tags' regardless of encoding to handle legacy data
    // Tags should have encoding='json', but we're lenient to find tags that may have wrong encoding

    // First, get the total count
    const { count, error: countError } = await this.supabase
      .from('attachments')
      .select('*', { count: 'exact', head: true })
      .eq('type', 'tags');

    if (countError) throw countError;

    // Fetch all attachments in batches (Supabase defaults to 1000 rows per query)
    const batchSize = 1000;
    const totalBatches = Math.ceil((count || 0) / batchSize);
    const attachments: any[] = [];

    for (let i = 0; i < totalBatches; i++) {
      const from = i * batchSize;
      const to = Math.min(from + batchSize - 1, (count || 0) - 1);

      const { data: batch, error } = await this.supabase
        .from('attachments')
        .select('vcon_id, body, encoding')
        .eq('type', 'tags')
        .range(from, to);

      if (error) throw error;
      if (batch) attachments.push(...batch);
    }

    const allTags: Record<string, Set<string>> = {};
    const tagCounts: Record<string, Record<string, number>> = {};
    const vconIds = new Set<number>();

    // Parse all tags
    let tagsWithWrongEncoding = 0;
    for (const attachment of attachments || []) {
      vconIds.add(attachment.vcon_id);

      // Warn if encoding is not 'json' (tags should have encoding='json')
      if (attachment.encoding !== 'json') {
        tagsWithWrongEncoding++;
        if (tagsWithWrongEncoding === 1) {
          // Only log once to avoid spam
          logWithContext('warn', 'Found tags attachments with incorrect encoding', {
            encoding: attachment.encoding || 'NULL',
            suggestion: 'Run migration script: npx tsx scripts/migrate-tags-encoding.ts'
          });
        }
      }

      try {
        const tagsArray = JSON.parse(attachment.body || '[]');

        if (!Array.isArray(tagsArray)) {
          logWithContext('warn', 'Tags attachment body is not an array', {
            vcon_id: attachment.vcon_id,
            encoding: attachment.encoding
          });
          continue;
        }

        for (const tagString of tagsArray) {
          if (typeof tagString !== 'string') {
            continue;
          }

          const colonIndex = tagString.indexOf(':');
          if (colonIndex > 0) {
            const key = tagString.substring(0, colonIndex);
            const value = tagString.substring(colonIndex + 1);

            // Apply key filter if provided
            if (keyFilter && !key.toLowerCase().includes(keyFilter)) {
              continue;
            }

            // Initialize structures
            if (!allTags[key]) {
              allTags[key] = new Set<string>();
            }
            if (includeCounts) {
              if (!tagCounts[key]) {
                tagCounts[key] = {};
              }
              tagCounts[key][value] = (tagCounts[key][value] || 0) + 1;
            }

            allTags[key].add(value);
          }
        }
      } catch (parseError) {
        logWithContext('error', 'Failed to parse tags attachment', {
          vcon_id: attachment.vcon_id,
          encoding: attachment.encoding,
          error: parseError instanceof Error ? parseError.message : String(parseError)
        });
        // Continue processing other attachments
      }
    }

    if (tagsWithWrongEncoding > 0) {
      logWithContext('info', `Processed ${tagsWithWrongEncoding} tags attachments with incorrect encoding`, {
        total_tags: attachments?.length || 0,
        wrong_encoding_count: tagsWithWrongEncoding
      });
    }

    // Convert sets to arrays and apply min count filter
    const tagsByKey: Record<string, string[]> = {};
    const filteredCounts: Record<string, Record<string, number>> = {};

    for (const [key, valuesSet] of Object.entries(allTags)) {
      const values: string[] = [];

      for (const value of valuesSet) {
        const count = tagCounts[key]?.[value] ?? 1;
        if (count >= minCount) {
          values.push(value);
          if (includeCounts && tagCounts[key]) {
            if (!filteredCounts[key]) {
              filteredCounts[key] = {};
            }
            filteredCounts[key][value] = count;
          }
        }
      }

      if (values.length > 0) {
        tagsByKey[key] = values.sort();
      }
    }

    const result: any = {
      keys: Object.keys(tagsByKey).sort(),
      tagsByKey,
      totalVCons: vconIds.size
    };

    if (includeCounts) {
      result.countsPerValue = filteredCounts;
    }

    return result;
  }

  /**
   * Internal helper to save tags to the database
   */
  private async saveTags(vconUuid: string, tags: Record<string, string>): Promise<void> {
    // Get vcon_id
    const { data: vcon, error: vconError } = await this.supabase
      .from('vcons')
      .select('id')
      .eq('uuid', vconUuid)
      .single();

    if (vconError) throw vconError;

    // Convert tags object to array of "key:value" strings
    const tagsArray = Object.entries(tags).map(([key, value]) => `${key}:${value}`);
    const tagsBody = JSON.stringify(tagsArray);

    // Check if tags attachment exists (don't filter by encoding to handle legacy data)
    const { data: existingAttachments } = await this.supabase
      .from('attachments')
      .select('id, encoding')
      .eq('vcon_id', vcon.id)
      .eq('type', 'tags');

    if (existingAttachments && existingAttachments.length > 0) {
      // Update existing tags attachment (also fix encoding if needed)
      const { error: updateError } = await this.supabase
        .from('attachments')
        .update({ body: tagsBody, encoding: 'json' })
        .eq('id', existingAttachments[0].id);

      if (updateError) throw updateError;
    } else {
      // Create new tags attachment with encoding='json' (since body is JSON.stringify'd)
      const { data: nextIndexData } = await this.supabase
        .from('attachments')
        .select('attachment_index')
        .eq('vcon_id', vcon.id)
        .order('attachment_index', { ascending: false })
        .limit(1);

      const nextIndex = nextIndexData && nextIndexData.length > 0
        ? nextIndexData[0].attachment_index + 1
        : 0;

      const { error: insertError } = await this.supabase
        .from('attachments')
        .insert({
          vcon_id: vcon.id,
          attachment_index: nextIndex,
          type: 'tags',
          encoding: 'json',
          body: tagsBody,
        });

      if (insertError) throw insertError;
    }

    // Update the vCon's updated_at timestamp
    await this.supabase
      .from('vcons')
      .update({ updated_at: new Date().toISOString() })
      .eq('uuid', vconUuid);
  }
}<|MERGE_RESOLUTION|>--- conflicted
+++ resolved
@@ -822,8 +822,6 @@
 
     let vconUuids = data.map(v => v.uuid);
 
-<<<<<<< HEAD
-=======
     if (filters.partyName || filters.partyEmail || filters.partyTel) {
       let partyQuery = this.supabase
         .from('parties')
@@ -855,7 +853,6 @@
       );
     }
 
->>>>>>> e1169411
     // If tag filters, get matching UUIDs and intersect with current results
     if (filters.tags && Object.keys(filters.tags).length > 0) {
       const tagMatchingUuids = await this.searchByTags(filters.tags, 10000);
